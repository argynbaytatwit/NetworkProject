--- conflicted
+++ resolved
@@ -1,283 +1,277 @@
-#!/usr/bin/env python3
-# main.py — TCP version (UI chooses relay IP/port)
-
-#!/usr/bin/env python3
-# main.py — TCP version (UI chooses relay by nickname)
-
-
-import sys
-import json
-import socket
-import threading
-from Dashboard import Ui_MainWindow
-from login import Ui_loginWindow
-from PyQt5 import QtWidgets
-from PyQt5.QtWidgets import *
-import random
-<<<<<<< HEAD
-import requests
-#userlist csv inplace of a long term more secure/permanent database
-=======
-
-# userlist csv inplace of a long term more secure/permanent database
->>>>>>> a59fb8cb
-import csv
-
-filepath = "https://raw.githubusercontent.com/aarcand3/userlist_COMP2100NetworkProgramming/main/users.json"
-
-<<<<<<< HEAD
-response = requests.get(filepath)
-users = response.json()
-=======
-users = {"username": ("IP", "port")}
->>>>>>> a59fb8cb
-
-for username, (ip, port) in users.items():
-    print(f"{username} → IP: {ip}, Port: {port}")
-
-# ---------------- TCP CLIENT CLASS ---------------- #
-class TCPMailClient:
-    def __init__(self, listen_port):
-        self.listen_port = listen_port
-        self.listener_thread = None
-        self.running = False
-
-    def _get_local_ip(self):
-        """Return this machine’s local IP address."""
-        s = socket.socket(socket.AF_INET, socket.SOCK_DGRAM)
-        try:
-            # doesn't need to be reachable; just for routing lookup
-            s.connect(("8.8.8.8", 80))
-            ip = s.getsockname()[0]
-        except Exception:
-            ip = "127.0.0.1"
-        finally:
-            s.close()
-        return ip  # [web:68][web:72]
-
-    # ---------- LISTENER ---------- #
-    def start_listener(self, on_message_callback):
-        """Start background thread to listen for incoming TCP mail."""
-        self.running = True
-
-        def listen():
-            with socket.socket(socket.AF_INET, socket.SOCK_STREAM) as server_sock:
-                server_sock.setsockopt(socket.SOL_SOCKET, socket.SO_REUSEADDR, 1)
-                server_sock.bind(("0.0.0.0", self.listen_port))
-                server_sock.listen(5)
-                while self.running:
-                    try:
-                        conn, addr = server_sock.accept()
-                        data = conn.recv(8192)
-                        if not data:
-                            conn.close()
-                            continue
-                        try:
-                            packet = json.loads(data.decode("utf-8"))
-                            on_message_callback(packet, addr)
-                        except json.JSONDecodeError:
-                            print(f"[{addr}] Invalid JSON received")
-                        conn.close()
-                    except Exception as e:
-                        if self.running:
-                            print("Listener error:", e)
-
-        self.listener_thread = threading.Thread(target=listen, daemon=True)
-        self.listener_thread.start()
-
-    def stop_listener(self):
-        self.running = False
-        # listener thread will exit once next accept/loop completes
-
-    # ---------- SENDER ---------- #
-    def send_via_relay(self, relay_ip, relay_port, to, subject, body, from_addr):
-        """Send message via relay (TCP)."""
-        packet = {
-            "from": from_addr,
-            "to": to,
-            "subject": subject,
-            "body": body,
-        }
-        try:
-            data = json.dumps(packet).encode("utf-8")
-            with socket.socket(socket.AF_INET, socket.SOCK_STREAM) as s:
-                s.connect((relay_ip, relay_port))
-                s.sendall(data)
-                s.settimeout(3.0)
-                try:
-                    response = s.recv(4096)
-                    if response:
-                        return response.decode("utf-8")
-                except socket.timeout:
-                    return "No response (timeout)"
-            return "Message sent."
-        except Exception as e:
-            return f"Send failed: {e}"
-
-
-# ---------------- MAIN APP ---------------- #
-class MailApp(QtWidgets.QMainWindow):
-    def __init__(self, username, listen_port):
-        super().__init__()
-        self.username = username
-        self.ui = Ui_MainWindow()
-        self.ui.setupUi(self)
-
-        self.ui.logout_button.clicked.connect(self.logout)
-
-        self.client = TCPMailClient(listen_port)
-        self.client.start_listener(self.on_message_received)
-        self.inbox = []
-
-        local_ip = self.client._get_local_ip()
-        self.update_graphics_view(
-            f"User: {self.username}\nIP: {local_ip}\nListening on TCP port {listen_port}"
-        )
-
-        # Connect buttons
-        self.ui.pushButton.clicked.connect(self.send_message)
-        self.ui.pushButton_2.clicked.connect(self.refresh_inbox)
-
-    def logout(self):
-        """Remove user from list and close"""
-        # if self.username in users:
-        #    del users[self.username]
-        self.client.stop_listener()
-        self.window = Login()
-        self.window.show()
-        self.close()
-
-    def on_message_received(self, packet, addr):
-        sender = packet.get("from", str(addr))
-        subject = packet.get("subject", "(no subject)")
-        body = packet.get("body", "")
-        msg_text = f"From: {sender}\n{subject}\n{body}\n"
-        print("Received:", msg_text)
-        self.inbox.append(msg_text)
-        self.update_graphics_view(msg_text)
-
-    def send_message(self):
-        """Send a message using user input in UI."""
-        target = self.ui.sendtoEdit.text().strip()  # can be username OR ip:port
-        body = self.ui.user_message.toPlainText().strip()
-
-        if not target or not body:
-            QtWidgets.QMessageBox.warning(self, "Error", "Please fill in all fields.")
-            return
-
-        # -------------------------------------------------------
-        # CASE 1: User entered ip:port directly
-        # -------------------------------------------------------
-        if ":" in target:
-            try:
-                relay_ip, relay_port = target.split(":")
-                relay_port = int(relay_port)
-                to_field = target
-            except ValueError:
-                QtWidgets.QMessageBox.warning(
-                    self, "Error", "Format must be username OR ip:port"
-                )
-                return
-
-        # -------------------------------------------------------
-        # CASE 2: User entered username → look up in dictionary
-        # -------------------------------------------------------
-        else:
-            if target not in users:
-                QtWidgets.QMessageBox.warning(self, "Error", f"Unknown user: {target}")
-                return
-            relay_ip, relay_port = users[target]
-            to_field = target
-
-        # -------------------------------------------------------
-        # Prepare and send message
-        # -------------------------------------------------------
-        subject = f"Message from {self.username}"
-        from_addr = (
-            f"{self.username}@{self.client._get_local_ip()}:{self.client.listen_port}"
-        )
-
-        resp = self.client.send_via_relay(
-            relay_ip=relay_ip,
-            relay_port=relay_port,
-            to=to_field,
-            subject=subject,
-            body=body,
-            from_addr=from_addr,
-        )
-
-        self.ui.user_message.clear()
-        self.update_graphics_view(
-            f"Sent to {target} at {relay_ip}:{relay_port}\n{body}\n(Response: {resp})"
-        )
-        print("Relay response:", resp)
-
-    def refresh_inbox(self):
-        self.update_graphics_view("\n\n".join(self.inbox))
-
-    def update_graphics_view(self, text):
-        scene = QtWidgets.QGraphicsScene()
-        scene.addText(text)
-        self.ui.graphicsView.setScene(scene)
-
-
-# ---------------- LOGIN WINDOW ---------------- #
-class Login(QtWidgets.QMainWindow):
-    def __init__(self):
-        super().__init__()
-        self.ui = Ui_loginWindow()
-        self.ui.setupUi(self)
-        self.ui.loginButton.clicked.connect(self.validateLogin)
-
-    def validateLogin(self):
-        username = self.ui.usernameEdit.text().strip()
-        filepath = "userlist.csv"
-        if not username:
-            QtWidgets.QMessageBox.warning(self, "Error", "Please enter a username.")
-            return
-
-        if not self.ui.termsCheck.isChecked():
-            QtWidgets.QMessageBox.warning(
-                self, "Error", "You must accept the terms and conditions."
-            )
-            return
-
-        # Choose a random free port in allowed range
-        port = random.randint(1024, 65535)
-
-        # Get this client's local IP automatically
-        # (temporary TCPMailClient just to reuse _get_local_ip)
-        temp_client = TCPMailClient(port)
-        local_ip = temp_client._get_local_ip()
-
-        # Register this user so others can reach them by nickname
-        userdata = {username: (local_ip, port)}
-        with open(filepath, mode="r") as data:
-            csv_reader = csv.reader(data)
-            for row in csv_reader:
-                if row[0] == username:
-                    QMessageBox.warning(
-                        self, "Cannot Create User.", "User already exists."
-                    )
-                    return
-                else:
-                    with open(filepath, mode="a", newline="") as file:
-                        writer = csv.writer(file)
-                        writer.writerow(userdata)
-
-        # Open main chat window
-        self.mail_app = MailApp(username, port)
-        self.mail_app.show()
-        self.close()
-
-
-def main():
-    app = QtWidgets.QApplication(sys.argv)
-    loginWindow = Login()
-    loginWindow.show()
-    sys.exit(app.exec_())
-
-
-if __name__ == "__main__":
-    main()
-# ---------------- DASHBOARD.PY ---------------- #
+#!/usr/bin/env python3
+# main.py — TCP version (UI chooses relay IP/port)
+
+#!/usr/bin/env python3
+# main.py — TCP version (UI chooses relay by nickname)
+
+
+import sys
+import json
+import socket
+import threading
+from Dashboard import Ui_MainWindow
+from login import Ui_loginWindow
+from PyQt5 import QtWidgets
+from PyQt5.QtWidgets import *
+import random
+import requests
+#userlist csv inplace of a long term more secure/permanent database
+
+# userlist csv inplace of a long term more secure/permanent database
+import csv
+
+filepath = "https://raw.githubusercontent.com/aarcand3/userlist_COMP2100NetworkProgramming/main/users.json"
+
+response = requests.get(filepath)
+users = response.json()
+users = {"username": ("IP", "port")}
+
+for username, (ip, port) in users.items():
+    print(f"{username} → IP: {ip}, Port: {port}")
+
+# ---------------- TCP CLIENT CLASS ---------------- #
+class TCPMailClient:
+    def __init__(self, listen_port):
+        self.listen_port = listen_port
+        self.listener_thread = None
+        self.running = False
+
+    def _get_local_ip(self):
+        """Return this machine’s local IP address."""
+        s = socket.socket(socket.AF_INET, socket.SOCK_DGRAM)
+        try:
+            # doesn't need to be reachable; just for routing lookup
+            s.connect(("8.8.8.8", 80))
+            ip = s.getsockname()[0]
+        except Exception:
+            ip = "127.0.0.1"
+        finally:
+            s.close()
+        return ip  # [web:68][web:72]
+
+    # ---------- LISTENER ---------- #
+    def start_listener(self, on_message_callback):
+        """Start background thread to listen for incoming TCP mail."""
+        self.running = True
+
+        def listen():
+            with socket.socket(socket.AF_INET, socket.SOCK_STREAM) as server_sock:
+                server_sock.setsockopt(socket.SOL_SOCKET, socket.SO_REUSEADDR, 1)
+                server_sock.bind(("0.0.0.0", self.listen_port))
+                server_sock.listen(5)
+                while self.running:
+                    try:
+                        conn, addr = server_sock.accept()
+                        data = conn.recv(8192)
+                        if not data:
+                            conn.close()
+                            continue
+                        try:
+                            packet = json.loads(data.decode("utf-8"))
+                            on_message_callback(packet, addr)
+                        except json.JSONDecodeError:
+                            print(f"[{addr}] Invalid JSON received")
+                        conn.close()
+                    except Exception as e:
+                        if self.running:
+                            print("Listener error:", e)
+
+        self.listener_thread = threading.Thread(target=listen, daemon=True)
+        self.listener_thread.start()
+
+    def stop_listener(self):
+        self.running = False
+        # listener thread will exit once next accept/loop completes
+
+    # ---------- SENDER ---------- #
+    def send_via_relay(self, relay_ip, relay_port, to, subject, body, from_addr):
+        """Send message via relay (TCP)."""
+        packet = {
+            "from": from_addr,
+            "to": to,
+            "subject": subject,
+            "body": body,
+        }
+        try:
+            data = json.dumps(packet).encode("utf-8")
+            with socket.socket(socket.AF_INET, socket.SOCK_STREAM) as s:
+                s.connect((relay_ip, relay_port))
+                s.sendall(data)
+                s.settimeout(3.0)
+                try:
+                    response = s.recv(4096)
+                    if response:
+                        return response.decode("utf-8")
+                except socket.timeout:
+                    return "No response (timeout)"
+            return "Message sent."
+        except Exception as e:
+            return f"Send failed: {e}"
+
+
+# ---------------- MAIN APP ---------------- #
+class MailApp(QtWidgets.QMainWindow):
+    def __init__(self, username, listen_port):
+        super().__init__()
+        self.username = username
+        self.ui = Ui_MainWindow()
+        self.ui.setupUi(self)
+
+        self.ui.logout_button.clicked.connect(self.logout)
+
+        self.client = TCPMailClient(listen_port)
+        self.client.start_listener(self.on_message_received)
+        self.inbox = []
+
+        local_ip = self.client._get_local_ip()
+        self.update_graphics_view(
+            f"User: {self.username}\nIP: {local_ip}\nListening on TCP port {listen_port}"
+        )
+
+        # Connect buttons
+        self.ui.pushButton.clicked.connect(self.send_message)
+        self.ui.pushButton_2.clicked.connect(self.refresh_inbox)
+
+    def logout(self):
+        """Remove user from list and close"""
+        # if self.username in users:
+        #    del users[self.username]
+        self.client.stop_listener()
+        self.window = Login()
+        self.window.show()
+        self.close()
+
+    def on_message_received(self, packet, addr):
+        sender = packet.get("from", str(addr))
+        subject = packet.get("subject", "(no subject)")
+        body = packet.get("body", "")
+        msg_text = f"From: {sender}\n{subject}\n{body}\n"
+        print("Received:", msg_text)
+        self.inbox.append(msg_text)
+        self.update_graphics_view(msg_text)
+
+    def send_message(self):
+        """Send a message using user input in UI."""
+        target = self.ui.sendtoEdit.text().strip()  # can be username OR ip:port
+        body = self.ui.user_message.toPlainText().strip()
+
+        if not target or not body:
+            QtWidgets.QMessageBox.warning(self, "Error", "Please fill in all fields.")
+            return
+
+        # -------------------------------------------------------
+        # CASE 1: User entered ip:port directly
+        # -------------------------------------------------------
+        if ":" in target:
+            try:
+                relay_ip, relay_port = target.split(":")
+                relay_port = int(relay_port)
+                to_field = target
+            except ValueError:
+                QtWidgets.QMessageBox.warning(
+                    self, "Error", "Format must be username OR ip:port"
+                )
+                return
+
+        # -------------------------------------------------------
+        # CASE 2: User entered username → look up in dictionary
+        # -------------------------------------------------------
+        else:
+            if target not in users:
+                QtWidgets.QMessageBox.warning(self, "Error", f"Unknown user: {target}")
+                return
+            relay_ip, relay_port = users[target]
+            to_field = target
+
+        # -------------------------------------------------------
+        # Prepare and send message
+        # -------------------------------------------------------
+        subject = f"Message from {self.username}"
+        from_addr = (
+            f"{self.username}@{self.client._get_local_ip()}:{self.client.listen_port}"
+        )
+
+        resp = self.client.send_via_relay(
+            relay_ip=relay_ip,
+            relay_port=relay_port,
+            to=to_field,
+            subject=subject,
+            body=body,
+            from_addr=from_addr,
+        )
+
+        self.ui.user_message.clear()
+        self.update_graphics_view(
+            f"Sent to {target} at {relay_ip}:{relay_port}\n{body}\n(Response: {resp})"
+        )
+        print("Relay response:", resp)
+
+    def refresh_inbox(self):
+        self.update_graphics_view("\n\n".join(self.inbox))
+
+    def update_graphics_view(self, text):
+        scene = QtWidgets.QGraphicsScene()
+        scene.addText(text)
+        self.ui.graphicsView.setScene(scene)
+
+
+# ---------------- LOGIN WINDOW ---------------- #
+class Login(QtWidgets.QMainWindow):
+    def __init__(self):
+        super().__init__()
+        self.ui = Ui_loginWindow()
+        self.ui.setupUi(self)
+        self.ui.loginButton.clicked.connect(self.validateLogin)
+
+    def validateLogin(self):
+        username = self.ui.usernameEdit.text().strip()
+        filepath = "userlist.csv"
+        if not username:
+            QtWidgets.QMessageBox.warning(self, "Error", "Please enter a username.")
+            return
+
+        if not self.ui.termsCheck.isChecked():
+            QtWidgets.QMessageBox.warning(
+                self, "Error", "You must accept the terms and conditions."
+            )
+            return
+
+        # Choose a random free port in allowed range
+        port = random.randint(1024, 65535)
+
+        # Get this client's local IP automatically
+        # (temporary TCPMailClient just to reuse _get_local_ip)
+        temp_client = TCPMailClient(port)
+        local_ip = temp_client._get_local_ip()
+
+        # Register this user so others can reach them by nickname
+        userdata = {username: (local_ip, port)}
+        with open(filepath, mode="r") as data:
+            csv_reader = csv.reader(data)
+            for row in csv_reader:
+                if row[0] == username:
+                    QMessageBox.warning(
+                        self, "Cannot Create User.", "User already exists."
+                    )
+                    return
+                else:
+                    with open(filepath, mode="a", newline="") as file:
+                        writer = csv.writer(file)
+                        writer.writerow(userdata)
+
+        # Open main chat window
+        self.mail_app = MailApp(username, port)
+        self.mail_app.show()
+        self.close()
+
+
+def main():
+    app = QtWidgets.QApplication(sys.argv)
+    loginWindow = Login()
+    loginWindow.show()
+    sys.exit(app.exec_())
+
+
+if __name__ == "__main__":
+    main()
+# ---------------- DASHBOARD.PY ---------------- #